--- conflicted
+++ resolved
@@ -48,17 +48,10 @@
     local_com2: Vector,
     rot1: &Rot,
     rot2: &Rot,
-<<<<<<< HEAD
-    shape1: &Shape,
-    shape2: &Shape,
+    shape1: &SharedShape,
+    shape2: &SharedShape,
 ) -> Option<Contact> {
     if let Ok(Some(contact)) = parry::query::contact(
-=======
-    shape1: &SharedShape,
-    shape2: &SharedShape,
-) -> Option<Collision> {
-    if let Ok(Some(collision)) = parry::query::contact(
->>>>>>> 097f3952
         &utils::make_isometry(pos1, rot1),
         shape1.0.as_ref(),
         &utils::make_isometry(pos2, rot2),
